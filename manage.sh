--- conflicted
+++ resolved
@@ -147,18 +147,6 @@
     # 7. Crear base de datos usando variables del .env
     echo ""
     print_message "Verificando base de datos..."
-<<<<<<< HEAD
-    # Leer el nombre de la base de datos del archivo .env
-    DB_NAME=$(grep "^POSTGRES_DB=" .env | cut -d '=' -f2)
-    if [ -z "$DB_NAME" ]; then
-        DB_NAME="proyecto_ia_db"
-    fi
-    print_message "Base de datos configurada: $DB_NAME"
-    DB_EXISTS=$(docker-compose exec -T db psql -U postgres -tc "SELECT 1 FROM pg_database WHERE datname = '$DB_NAME'" | grep -c 1 || true)
-    if [ "$DB_EXISTS" -eq "0" ]; then
-        print_message "Creando base de datos $DB_NAME..."
-        docker-compose exec -T db psql -U postgres -c "CREATE DATABASE $DB_NAME;" || {
-=======
     DB_EXISTS=$(docker-compose exec -T db psql -U postgres -tc "SELECT 1 FROM pg_database WHERE datname = 'proyecto_ia_db'" | grep -c 1 || true)
     if [ "$DB_EXISTS" -eq "0" ]; then
         print_message "Creando base de datos proyecto_ia_db..."
@@ -166,18 +154,13 @@
         # Verificar si la base de datos existe después del intento de creación
         DB_EXISTS=$(docker-compose exec -T db psql -U postgres -tc "SELECT 1 FROM pg_database WHERE datname = 'proyecto_ia_db'" | grep -c 1 || true)
         if [ "$DB_EXISTS" -eq "0" ]; then
->>>>>>> 5a882746
             print_error "Error al crear base de datos"
             docker-compose down
             exit 1
         fi
         print_message "Base de datos proyecto_ia_db creada exitosamente"
     else
-<<<<<<< HEAD
-        print_message "Base de datos $DB_NAME ya existe"
-=======
         print_message "Base de datos proyecto_ia_db ya existe"
->>>>>>> 5a882746
     fi
     
     # 8. Aplicar migraciones con script mejorado
