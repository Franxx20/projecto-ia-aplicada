--- conflicted
+++ resolved
@@ -28,17 +28,12 @@
       DEBUG: true
       # IA APIs
       CLAUDE_API_KEY: ${CLAUDE_API_KEY:-}
-<<<<<<< HEAD
-      # PlantNet API
-      PLANTNET_API_KEY: ${PLANTNET_API_KEY:-}
-=======
       PLANTNET_API_KEY: ${PLANTNET_API_KEY:-}
       GEMINI_API_KEY: ${GEMINI_API_KEY:-}
       GEMINI_MODEL: ${GEMINI_MODEL:-gemini-2.5-flash}
       # Logging
       LOG_LEVEL: ${LOG_LEVEL:-DEBUG}
       LOG_FORMAT: ${LOG_FORMAT:-json}
->>>>>>> 03a87442
       # Azure Storage - Lee del .env para mayor flexibilidad
       AZURE_STORAGE_CONNECTION_STRING: ${AZURE_STORAGE_CONNECTION_STRING:-DefaultEndpointsProtocol=http;AccountName=devstoreaccount1;AccountKey=Eby8vdM02xNOcqFlqUwJPLlmEtlCDXJ1OUzFT50uSRZ6IFsuFq2UVErCz4I6tq/K1SZFPTOtr/KBHBeksoGMGw==;BlobEndpoint=http://azurite:10000/devstoreaccount1;}
       AZURE_STORAGE_CONTAINER_NAME: ${AZURE_STORAGE_CONTAINER_NAME:-plantitas-imagenes}
