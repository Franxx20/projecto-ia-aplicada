--- conflicted
+++ resolved
@@ -58,11 +58,8 @@
       # IA Configuration
       CLAUDE_API_KEY: ${CLAUDE_API_KEY:-}
       PLANTNET_API_KEY: ${PLANTNET_API_KEY:-}
-<<<<<<< HEAD
-=======
       GEMINI_API_KEY: ${GEMINI_API_KEY:-}
       GEMINI_MODEL: ${GEMINI_MODEL:-gemini-2.5-flash}
->>>>>>> 03a87442
       
       # Timeouts para migraciones y conexiones BD
       DB_CONNECTION_TIMEOUT: 60
